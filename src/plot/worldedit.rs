use super::Plot;
use crate::blocks::Block;
use crate::network::packets::clientbound::*;
use rand::Rng;
<<<<<<< HEAD
use regex::{Regex,Captures};
=======
use std::collections::HashMap;
>>>>>>> d135a408

pub struct MultiBlockChangeRecord {
    pub x: i32,
    pub y: i32,
    pub z: i32,
    pub block_id: u32,
}

pub struct WorldEditPatternPart {
    pub weight: f32,
    pub block_id: u32,
}

pub enum PatternParseError {
    UnknownBlock(String)
}

pub type PatternParseResult<T> = std::result::Result<T, PatternParseError>;

pub struct WorldEditPattern {
    pub parts: Vec<WorldEditPatternPart>,
}

impl WorldEditPattern {
<<<<<<< HEAD
    pub fn from_str(pattern_str: &str) -> Option<WorldEditPattern> {
        let mut pattern = WorldEditPattern {
            parts: Vec::new()
        };
        
        for part in pattern_str.split(",") {
            let re = Regex::new(r"^(([0-9]+(\.[0-9]+)?)%)?(=)?([0-9]+|(minecraft:)?[a-zA-Z_]+)(:([0-9]+)|\[(([a-zA-Z_]+=[a-zA-Z0-9]+,?)+?)\])?((\|([^|]*?)){1,4})?$").unwrap();
            let pattern_match = re.captures(part);
            
            
            if let Some(pattern_match) = pattern_match {
                let block: Option<Block>;

                if pattern_match.get(4).is_some() {
                    block = Some(Block::from_block_state(
                        pattern_match
                            .get(5)
                            .map_or("0", |m| m.as_str())
                            .parse::<u32>()
                            .unwrap()
                    ));
                } else {
                    let block_name = pattern_match.get(5).unwrap().as_str();
                    block = Block::from_name(block_name)
                }

                let weight = pattern_match.get(2).map_or("100", |m| m.as_str()).parse::<f32>().unwrap() / 100.0;

                if let Some(block) = block {
                    pattern.parts.push(WorldEditPatternPart {
                        weight,
                        block_id: block.get_id()
                    });
                } else {
                    return None;
                }
            }
        }
        Some(pattern)
=======
    pub fn from_str(pattern_str: &str) -> PatternParseResult<WorldEditPattern> {
        let mut pattern = WorldEditPattern { parts: Vec::new() };

        for part in pattern_str.split(",") {
            let block = Block::from_name(part).ok_or(PatternParseError::UnknownBlock(part.to_owned()))?;

            pattern.parts.push(WorldEditPatternPart {
                weight: 1.0,
                block_id: block.get_id(),
            });
        }

        Ok(pattern)
>>>>>>> d135a408
    }

    pub fn matches(&self, block: Block) -> bool {
        let block_id = block.get_id();
        self.parts.iter().any(|part| part.block_id == block_id)
    }

    pub fn pick(&self) -> Block {
        let mut weight_sum = 0.0;
        for part in &self.parts {
            weight_sum += part.weight;
        }

        let mut rng = rand::thread_rng();
        let mut random = rng.gen_range(0.0, weight_sum);

        let mut selected = &WorldEditPatternPart {
            block_id: 0,
            weight: 0.0,
        };

        for part in &self.parts {
            random -= part.weight;
            if random <= 0.0 {
                selected = part;
                break;
            }
        }

        Block::from_block_state(selected.block_id)
    }
}

impl Plot {
    fn worldedit_multi_block_change(&mut self, records: &Vec<MultiBlockChangeRecord>) {
        let mut packets: HashMap<usize, C10MultiBlockChange> = HashMap::new();
        for record in records {
            let chunk_index = self.get_chunk_index_for_block(record.x, record.z);

            packets
                .entry(chunk_index)
                .or_insert(C10MultiBlockChange {
                    chunk_x: record.x >> 4,
                    chunk_z: record.z >> 4,
                    records: Vec::new(),
                })
                .records
                .push(C10MultiBlockChangeRecord {
                    block_id: record.block_id as i32,
                    x: (record.x % 16) as i8,
                    y: record.y as u8,
                    z: (record.z % 16) as i8,
                });
        }

        for (_, packet) in packets {
            if packet.records.len() >= 8192 {
                let chunk_index = self.get_chunk_index_for_chunk(packet.chunk_x, packet.chunk_z);
                let chunk = &self.chunks[chunk_index];
                let chunk_data = chunk.encode_packet(false);
                dbg!(chunk_index);
                for player in &mut self.players {
                    player.client.send_packet(&chunk_data);
                }
            } else {
                let multi_block_change = packet.encode();

                for player in &mut self.players {
                    player.client.send_packet(&multi_block_change);
                }
            }
        }
    }

    fn worldedit_verify_positions(
        &mut self,
        player: usize,
    ) -> Option<((i32, i32, i32), (i32, i32, i32))> {
        let player = &mut self.players[player];
        let first_pos;
        let second_pos;
        if let Some(pos) = player.first_position {
            first_pos = pos;
        } else {
            player.send_system_message("First position is not set!");
            return None;
        }
        if let Some(pos) = player.second_position {
            second_pos = pos;
        } else {
            player.send_system_message("Second position is not set!");
            return None;
        }
        if !Plot::in_plot_bounds(self.x, self.z, first_pos.0, first_pos.2) {
            player.send_system_message("First position is outside plot bounds!");
            return None;
        }
        if !Plot::in_plot_bounds(self.x, self.z, first_pos.0, first_pos.2) {
            player.send_system_message("Second position is outside plot bounds!");
            return None;
        }
        Some((first_pos, second_pos))
    }

    pub(super) fn worldedit_set(&mut self, player: usize, pattern_str: &str) -> PatternParseResult<()> {
        let pattern = WorldEditPattern::from_str(pattern_str)?;
        if let Some((first_pos, second_pos)) = self.worldedit_verify_positions(player) {
            let mut blocks_updated = 0;
            let mut records: Vec<MultiBlockChangeRecord> = Vec::new();

            let x_start = std::cmp::min(first_pos.0, second_pos.0);
            let x_end = std::cmp::max(first_pos.0, second_pos.0);
            let y_start = std::cmp::min(first_pos.1, second_pos.1);
            let y_end = std::cmp::max(first_pos.1, second_pos.1);
            let z_start = std::cmp::min(first_pos.2, second_pos.2);
            let z_end = std::cmp::max(first_pos.2, second_pos.2);

            for x in x_start..=x_end {
                for y in y_start..=y_end {
                    for z in z_start..=z_end {
                        let block_id = pattern.pick().get_id();
                        records.push(MultiBlockChangeRecord { x, y, z, block_id });
                        if self.set_block_raw(x, y as u32, z, block_id) {
                            blocks_updated += 1;
                        }
                    }
                }
            }
            self.worldedit_multi_block_change(&records);
            self.players[player].worldedit_send_message(format!(
                "Operation completed: {} block(s) affected",
                blocks_updated
            ));
        }
        Ok(())
    }

    pub(super) fn worldedit_replace(
        &mut self,
        player: usize,
        filter_str: &str,
        pattern_str: &str,
    ) -> PatternParseResult<()> {
        let filter = WorldEditPattern::from_str(filter_str)?;
        let pattern = WorldEditPattern::from_str(pattern_str)?;

        if let Some((first_pos, second_pos)) = self.worldedit_verify_positions(player) {
            let mut blocks_updated = 0;
            let mut records: Vec<MultiBlockChangeRecord> = Vec::new();

            let x_start = std::cmp::min(first_pos.0, second_pos.0);
            let x_end = std::cmp::max(first_pos.0, second_pos.0);
            let y_start = std::cmp::min(first_pos.1, second_pos.1);
            let y_end = std::cmp::max(first_pos.1, second_pos.1);
            let z_start = std::cmp::min(first_pos.2, second_pos.2);
            let z_end = std::cmp::max(first_pos.2, second_pos.2);

            for x in x_start..=x_end {
                for y in y_start..=y_end {
                    for z in z_start..=z_end {
                        if filter.matches(self.get_block(x, y as u32, z)) {
                            let block_id = pattern.pick().get_id();

                            records.push(MultiBlockChangeRecord { x, y, z, block_id });
                            if self.set_block_raw(x, y as u32, z, block_id) {
                                blocks_updated += 1;
                            }
                        }
                    }
                }
            }
            self.worldedit_multi_block_change(&records);
            self.players[player].worldedit_send_message(format!(
                "Operation completed: {} block(s) affected",
                blocks_updated
            ));
        }
        Ok(())
    }
}<|MERGE_RESOLUTION|>--- conflicted
+++ resolved
@@ -2,11 +2,8 @@
 use crate::blocks::Block;
 use crate::network::packets::clientbound::*;
 use rand::Rng;
-<<<<<<< HEAD
 use regex::{Regex,Captures};
-=======
 use std::collections::HashMap;
->>>>>>> d135a408
 
 pub struct MultiBlockChangeRecord {
     pub x: i32,
@@ -31,7 +28,6 @@
 }
 
 impl WorldEditPattern {
-<<<<<<< HEAD
     pub fn from_str(pattern_str: &str) -> Option<WorldEditPattern> {
         let mut pattern = WorldEditPattern {
             parts: Vec::new()
@@ -43,49 +39,30 @@
             
             
             if let Some(pattern_match) = pattern_match {
-                let block: Option<Block>;
+                let block: Block;
 
                 if pattern_match.get(4).is_some() {
-                    block = Some(Block::from_block_state(
+                    block = Block::from_block_state(
                         pattern_match
                             .get(5)
                             .map_or("0", |m| m.as_str())
                             .parse::<u32>()
                             .unwrap()
-                    ));
+                    );
                 } else {
                     let block_name = pattern_match.get(5).unwrap().as_str();
-                    block = Block::from_name(block_name)
+                    block  = Block::from_name(part).ok_or(PatternParseError::UnknownBlock(part.to_owned()));
                 }
 
                 let weight = pattern_match.get(2).map_or("100", |m| m.as_str()).parse::<f32>().unwrap() / 100.0;
 
-                if let Some(block) = block {
-                    pattern.parts.push(WorldEditPatternPart {
-                        weight,
-                        block_id: block.get_id()
-                    });
-                } else {
-                    return None;
-                }
-            }
-        }
-        Some(pattern)
-=======
-    pub fn from_str(pattern_str: &str) -> PatternParseResult<WorldEditPattern> {
-        let mut pattern = WorldEditPattern { parts: Vec::new() };
-
-        for part in pattern_str.split(",") {
-            let block = Block::from_name(part).ok_or(PatternParseError::UnknownBlock(part.to_owned()))?;
-
-            pattern.parts.push(WorldEditPatternPart {
-                weight: 1.0,
-                block_id: block.get_id(),
-            });
-        }
-
+                pattern.parts.push(WorldEditPatternPart {
+                    weight,
+                    block_id: block.get_id()
+                });
+            }
+        }
         Ok(pattern)
->>>>>>> d135a408
     }
 
     pub fn matches(&self, block: Block) -> bool {
